--- conflicted
+++ resolved
@@ -17,6 +17,7 @@
 
 package org.apache.flink.cdc.runtime.parser.metadata;
 
+import org.apache.calcite.util.Pair;
 import org.apache.flink.cdc.common.schema.Column;
 import org.apache.flink.cdc.runtime.typeutils.DataTypeConverter;
 
@@ -24,6 +25,7 @@
 import org.apache.calcite.rel.type.RelDataTypeFactory;
 import org.apache.calcite.schema.impl.AbstractTable;
 
+import java.util.ArrayList;
 import java.util.List;
 
 /** TransformTable to generate the metadata of calcite. */
@@ -44,9 +46,6 @@
 
     @Override
     public RelDataType getRowType(RelDataTypeFactory relDataTypeFactory) {
-<<<<<<< HEAD
-        return DataTypeConverter.convertCalciteRelDataType(relDataTypeFactory, columns);
-=======
         List<String> names = new ArrayList<>();
         List<RelDataType> types = new ArrayList<>();
         for (Column column : columns) {
@@ -56,6 +55,6 @@
             types.add(sqlType);
         }
         return relDataTypeFactory.createStructType(Pair.zip(names, types));
->>>>>>> 06154e96
+        return DataTypeConverter.convertCalciteRelDataType(relDataTypeFactory, columns);
     }
 }